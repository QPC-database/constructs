--- conflicted
+++ resolved
@@ -10,12 +10,8 @@
   "parser": "@typescript-eslint/parser",
   "parserOptions": {
     "ecmaVersion": 2018,
-<<<<<<< HEAD
-    "sourceType": "module"
-=======
     "sourceType": "module",
     "project": "./tsconfig.jest.json"
->>>>>>> 3614631f
   },
   "extends": [
     "plugin:import/typescript"
