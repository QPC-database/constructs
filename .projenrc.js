--- conflicted
+++ resolved
@@ -36,25 +36,18 @@
   publishToNuget: {
     dotNetNamespace: 'Constructs',
     packageId: 'Constructs',
-<<<<<<< HEAD
-=======
   },
 
   publishToGo: {
     moduleName: 'github.com/aws/constructs-go',
     gitUserName: 'AWS CDK Team',
     gitUserEmail: 'aws-cdk-dev@amazon.com',
->>>>>>> 894e6485
   },
 
   stability: 'stable',
   minNodeVersion: '10.17.0',
 
-<<<<<<< HEAD
   releaseBranches: ['master', '2.x', '10.x'],
-=======
-  releaseBranches: ['master', '2.x'],
->>>>>>> 894e6485
   compat: true,
 
   //----------------------------------------------------
@@ -65,12 +58,7 @@
   projenUpgradeSecret: 'PROJEN_GITHUB_TOKEN',
 });
 
-<<<<<<< HEAD
-project.tasks.tryFind('bump').reset('standard-version -r patch -p pre');
-project.tasks.tryFind('release').reset('yarn bump && git push --follow-tags origin 10.x');
-=======
 // disable go sumdb so that go deps are resolved directly against github
 project.tasks.tryFind('package').prependExec('go env -w GOSUMDB=off');
->>>>>>> 894e6485
 
 project.synth();