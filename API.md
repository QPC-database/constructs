--- conflicted
+++ resolved
@@ -23,12 +23,7 @@
 Name|Description
 ----|-----------
 [IConstruct](#constructs-iconstruct)|Represents a construct.
-<<<<<<< HEAD
 [IDependable](#constructs-idependable)|Trait marker for classes that can be depended upon.
-=======
-[INodeFactory](#constructs-inodefactory)|A factory for attaching `Node`s to the construct.
-[ISynthesisSession](#constructs-isynthesissession)|Represents a single session of synthesis.
->>>>>>> ed351900
 [IValidation](#constructs-ivalidation)|Implement this interface in order for the construct to be able to validate itself.
 
 
@@ -150,13 +145,9 @@
 
 Turn any object into an IDependable.
 
-<<<<<<< HEAD
 ```ts
 static implement(instance: IDependable, trait: Dependable): void
 ```
-=======
-#### protected onValidate()⚠️ <a id="constructs-construct-onvalidate"></a>
->>>>>>> ed351900
 
 * **instance** (<code>[IDependable](#constructs-idependable)</code>)  *No description*
 * **trait** (<code>[Dependable](#constructs-dependable)</code>)  *No description*
@@ -252,7 +243,6 @@
 **path** | <code>string</code> | The full, absolute path of this construct in the tree.
 **root** | <code>[IConstruct](#constructs-iconstruct)</code> | Returns the root of the construct tree.
 **scopes** | <code>Array<[IConstruct](#constructs-iconstruct)></code> | All parent scopes of this construct.
-**uniqueId**⚠️ | <code>string</code> | A tree-global unique alphanumeric identifier for this construct.
 **defaultChild**? | <code>[IConstruct](#constructs-iconstruct)</code> | Returns the child construct that has the id `Default` or `Resource"`.<br/>__*Optional*__
 **scope**? | <code>[IConstruct](#constructs-iconstruct)</code> | Returns the scope in which this construct is defined.<br/>__*Optional*__
 *static* **PATH_SEP** | <code>string</code> | Separator used to delimit construct path components.
@@ -289,12 +279,9 @@
 
 * **type** (<code>string</code>)  a string denoting the type of metadata.
 * **data** (<code>any</code>)  the value of the metadata (can be a Token).
-<<<<<<< HEAD
 * **options** (<code>[MetadataOptions](#constructs-metadataoptions)</code>)  options.
   * **stackTrace** (<code>boolean</code>)  Include stack trace with metadata entry. __*Default*__: false
   * **traceFromFunction** (<code>any</code>)  A JavaScript function to begin tracing from. __*Default*__: addMetadata()
-=======
-* **fromFunction** (<code>any</code>)  a function under which to restrict the metadata entry's stack trace (defaults to this.addMetadata).
 
 
 
@@ -310,37 +297,6 @@
 addValidation(validation: IValidation): void
 ```
 
-* **validation** (<code>[IValidation](#constructs-ivalidation)</code>)  *No description*
-
-
-
-
-#### addWarning(message) <a id="constructs-node-addwarning"></a>
-
-Adds a { "warning": <message> } metadata entry to this construct.
-
-The toolkit will display the warning when an app is synthesized, or fail
-if run in --strict mode.
-
-```ts
-addWarning(message: string): void
-```
->>>>>>> ed351900
-
-
-
-
-#### addValidation(validation) <a id="constructs-node-addvalidation"></a>
-
-Adds a validation to this construct.
-
-When `node.validate()` is called, the `validate()` method will be called on
-all validations and all errors will be returned.
-
-```ts
-addValidation(validation: IValidation): void
-```
-
 * **validation** (<code>[IValidation](#constructs-ivalidation)</code>)  The validation object.
 
 
@@ -449,11 +405,7 @@
 
 #### validate() <a id="constructs-node-validate"></a>
 
-<<<<<<< HEAD
 Validates this construct.
-=======
-Validates tree (depth-first, pre-order) and returns the list of all errors.
->>>>>>> ed351900
 
 Invokes the `validate()` method on all validations added through
 `addValidation()`.
@@ -516,6 +468,8 @@
 
 
 Implement this interface in order for the construct to be able to validate itself.
+
+Implement this interface in order for the construct to be able to validate itself.
 ### Methods
 
 
@@ -525,26 +479,6 @@
 
 This method can be implemented by derived constructs in order to perform
 validation logic. It is called on all constructs before synthesis.
-
-```ts
-validate(): Array<string>
-```
-
-
-__Returns__:
-* <code>Array<string></code>
-
-
-
-## interface IValidation  <a id="constructs-ivalidation"></a>
-
-
-Implement this interface in order for the construct to be able to validate itself.
-### Methods
-
-
-#### validate() <a id="constructs-ivalidation-validate"></a>
-
 Validate the current construct.
 
 This method can be implemented by derived constructs in order to perform
