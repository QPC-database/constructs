import { Dependable, IDependable } from './dependency';
import { MetadataEntry } from './metadata';
import { captureStackTrace } from './private/stack-trace';
import { makeLegacyUniqueId, addressOf } from './private/uniqueid';

/**
 * Represents a construct.
 */
export interface IConstruct extends IDependable {
  /**
   * The tree node.
   */
  readonly node: Node;
}

/**
 * Represents the construct node in the scope tree.
 */
export class Node {
  /**
   * Separator used to delimit construct path components.
   */
  public static readonly PATH_SEP = '/';

  /**
   * Returns the node associated with a construct.
   * @param construct the construct
   *
   * @deprecated use `construct.node` instead
   */
  public static of(construct: IConstruct): Node {
    return construct.node;
  }

  /**
   * Returns the scope in which this construct is defined.
   *
   * The value is `undefined` at the root of the construct scope tree.
   */
  public readonly scope?: IConstruct;

  /**
   * The id of this construct within the current scope.
   *
   * This is a a scope-unique id. To obtain an app-unique id for this construct, use `uniqueId`.
   */
  public readonly id: string;

  private _locked = false; // if this is "true", addChild will fail
  private readonly _children: { [id: string]: IConstruct } = { };
  private readonly _context: { [key: string]: any } = { };
  private readonly _metadata = new Array<MetadataEntry>();
  private readonly _dependencies = new Set<IDependable>();
  private _defaultChild: IConstruct | undefined;
  private readonly _validations = new Array<IValidation>();
<<<<<<< HEAD
=======
  private _addr?: string; // cache
>>>>>>> ed351900

  public constructor(private readonly host: Construct, scope: IConstruct, id: string) {
    id = id ?? ''; // if undefined, convert to empty string

    this.id = sanitizeId(id);
    this.scope = scope;

    if (scope && !this.id) {
      throw new Error('Only root constructs may have an empty ID');
    }

    // add to parent scope
    scope?.node.addChild(host, this.id);
  }

  /**
   * The full, absolute path of this construct in the tree.
   *
   * Components are separated by '/'.
   */
  public get path(): string {
    const components = this.scopes.filter(c => c.node.id).map(c => c.node.id);
    return components.join(Node.PATH_SEP);
  }

  /**
   * Returns an opaque tree-unique address for this construct.
   *
   * Addresses are 42 characters hexadecimal strings. They begin with "c8"
   * followed by 40 lowercase hexadecimal characters (0-9a-f).
   *
   * Addresses are calculated using a SHA-1 of the components of the construct
   * path.
   *
   * To enable refactorings of construct trees, constructs with the ID `Default`
   * will be excluded from the calculation. In those cases constructs in the
   * same tree may have the same addreess.
   *
   * @example c83a2846e506bcc5f10682b564084bca2d275709ee
   */
  public get addr(): string {
    if (!this._addr) {
      this._addr = addressOf(this.scopes.map(c => Node.of(c).id));
    }

    return this._addr;
  }

  /**
   * A tree-global unique alphanumeric identifier for this construct. Includes
   * all components of the tree.
   *
   * @deprecated please avoid using this property and use `uid` instead. This
   * algorithm uses MD5, which is not FIPS-complient and also excludes the
   * identity of the root construct from the calculation.
   */
  public get uniqueId(): string {
<<<<<<< HEAD
    const components = this.scopes.filter(c => c.node.id).map(c => c.node.id);
    return components.length > 0 ? makeUniqueId(components) : '';
=======
    const components = this.scopes.slice(1).map(c => Node.of(c).id);
    return components.length > 0 ? makeLegacyUniqueId(components) : '';
>>>>>>> ed351900
  }

  /**
   * Return a direct child by id, or undefined
   *
   * @param id Identifier of direct child
   * @returns the child if found, or undefined
   */
  public tryFindChild(id: string): IConstruct | undefined {
    return this._children[sanitizeId(id)];
  }

  /**
   * Return a direct child by id
   *
   * Throws an error if the child is not found.
   *
   * @param id Identifier of direct child
   * @returns Child with the given id.
   */
  public findChild(id: string): IConstruct {
    const ret = this.tryFindChild(id);
    if (!ret) {
      throw new Error(`No child with id: '${id}'`);
    }
    return ret;
  }

  /**
   * Returns the child construct that has the id `Default` or `Resource"`.
   * This is usually the construct that provides the bulk of the underlying functionality.
   * Useful for modifications of the underlying construct that are not available at the higher levels.
   *
   * @throws if there is more than one child
   * @returns a construct or undefined if there is no default child
   */
  public get defaultChild(): IConstruct | undefined {
    if (this._defaultChild !== undefined) {
      return this._defaultChild;
    }

    const resourceChild = this.tryFindChild('Resource');
    const defaultChild = this.tryFindChild('Default');
    if (resourceChild && defaultChild) {
      throw new Error(`Cannot determine default child for ${this.path}. There is both a child with id "Resource" and id "Default"`);
    }

    return defaultChild || resourceChild;
  }

  /**
   * Override the defaultChild property.
   *
   * This should only be used in the cases where the correct
   * default child is not named 'Resource' or 'Default' as it
   * should be.
   *
   * If you set this to undefined, the default behavior of finding
   * the child named 'Resource' or 'Default' will be used.
   */
  public set defaultChild(value: IConstruct | undefined) {
    this._defaultChild = value;
  }

  /**
   * All direct children of this construct.
   */
  public get children() {
    return Object.values(this._children);
  }

  /**
   * Return this construct and all of its children in the given order
   */
  public findAll(order: ConstructOrder = ConstructOrder.PREORDER): IConstruct[] {
    const ret = new Array<IConstruct>();
    visit(this.host);
    return ret;

    function visit(c: IConstruct) {
      if (order === ConstructOrder.PREORDER) {
        ret.push(c);
      }

      for (const child of c.node.children) {
        visit(child);
      }

      if (order === ConstructOrder.POSTORDER) {
        ret.push(c);
      }
    }
  }

  /**
   * This can be used to set contextual values.
   * Context must be set before any children are added, since children may consult context info during construction.
   * If the key already exists, it will be overridden.
   * @param key The context key
   * @param value The context value
   */
  public setContext(key: string, value: any) {
    if (this.children.length > 0) {
      const names = this.children.map(c => c.node.id);
      throw new Error('Cannot set context after children have been added: ' + names.join(','));
    }
    this._context[key] = value;
  }

  /**
   * Retrieves a value from tree context.
   *
   * Context is usually initialized at the root, but can be overridden at any point in the tree.
   *
   * @param key The context key
   * @returns The context value or `undefined` if there is no context value for thie key.
   */
  public tryGetContext(key: string): any {
    const value = this._context[key];
    if (value !== undefined) { return value; }

    return this.scope && this.scope.node.tryGetContext(key);
  }

  /**
   * An immutable array of metadata objects associated with this construct.
   * This can be used, for example, to implement support for deprecation notices, source mapping, etc.
   */
  public get metadata() {
    return [...this._metadata];
  }

  /**
   * Adds a metadata entry to this construct.
   * Entries are arbitrary values and will also include a stack trace to allow tracing back to
   * the code location for when the entry was added. It can be used, for example, to include source
   * mapping in CloudFormation templates to improve diagnostics.
   *
   * @param type a string denoting the type of metadata
   * @param data the value of the metadata (can be a Token). If null/undefined, metadata will not be added.
   * @param options options
   */
  public addMetadata(type: string, data: any, options: MetadataOptions = { }): void {
    if (data == null) {
      return;
    }

    const shouldTrace = options.stackTrace ?? false;
    const trace = shouldTrace ? captureStackTrace(options.traceFromFunction ?? this.addMetadata) : undefined;
    this._metadata.push({ type, data, trace });
  }

  /**
   * All parent scopes of this construct.
   *
   * @returns a list of parent scopes. The last element in the list will always
   * be the current construct and the first element will be the root of the
   * tree.
   */
  public get scopes(): IConstruct[] {
    const ret = new Array<IConstruct>();

    let curr: IConstruct | undefined = this.host;
    while (curr) {
      ret.unshift(curr);
      curr = curr.node.scope;
    }

    return ret;
  }

  /**
   * Returns the root of the construct tree.
   * @returns The root of the construct tree.
   */
  public get root() {
    return this.scopes[0];
  }

  /**
   * Returns true if this construct or the scopes in which it is defined are
   * locked.
   */
  public get locked() {
    if (this._locked) {
      return true;
    }

    if (this.scope && this.scope.node.locked) {
      return true;
    }

    return false;
  }

  /**
   * Add an ordering dependency on another construct.
   *
   * An `IDependable`
   */
  public addDependency(...deps: IDependable[]) {
    for (const d of deps) {
      this._dependencies.add(d);
    }
  }

  /**
   * Return all dependencies registered on this node (non-recursive).
   */
  public get dependencies(): IConstruct[] {
    const result = new Array<IConstruct>();
    for (const dep of this._dependencies) {
      for (const root of Dependable.of(dep).dependencyRoots) {
        result.push(root);
      }
    }

    return result;
  }

  /**
   * Remove the child with the given name, if present.
   *
   * @returns Whether a child with the given name was deleted.
   * @experimental
   */
  public tryRemoveChild(childName: string): boolean {
    if (!(childName in this._children)) { return false; }
    delete this._children[childName];
    return true;
  }

  /**
   * Adds a validation to this construct.
   *
   * When `node.validate()` is called, the `validate()` method will be called on
   * all validations and all errors will be returned.
   *
<<<<<<< HEAD
   * @param validation The validation object
=======
   * @param validation
   */
  public addValidation(validation: IValidation) {
    this._validations.push(validation);
  }

  /**
   * Synthesizes a CloudAssembly from a construct tree.
   * @param options Synthesis options.
>>>>>>> ed351900
   */
  public addValidation(validation: IValidation) {
    this._validations.push(validation);
  }

  /**
   * Validates this construct.
   *
   * Invokes the `validate()` method on all validations added through
   * `addValidation()`.
   *
   * @returns an array of validation error messages associated with this
   * construct.
   */
  public validate(): string[] {
    const deprecated = ['validate', 'onValidate', 'synthesize', 'onSynthesize', 'prepare', 'onPrepare'];
    for (const method of deprecated) {
      if (typeof((this.host as any)[method]) === 'function') {
        throw new Error(`the construct "${this.path}" has a "${method}()" method which is no longer supported. Use "construct.node.addValidation()" to add validations to a construct`);
      }
    }
<<<<<<< HEAD
=======
  }

  /**
   * Validates tree (depth-first, pre-order) and returns the list of all errors.
   * An empty list indicates that there are no errors.
   */
  public validate() {
    let errors = new Array<ValidationError>();
>>>>>>> ed351900

    const errors = new Array<string>();
    for (const v of this._validations) {
      errors.push(...v.validate());
    }

<<<<<<< HEAD
    return errors;
=======
    const localErrors: string[] = (this.host as any).onValidate(); // "as any" is needed because we want to keep "validate" protected

    // invoke validations
    for (const v of this._validations) {
      localErrors.push(...v.validate());
    }

    return errors.concat(localErrors.map(msg => ({ source: this.host, message: msg })));
>>>>>>> ed351900
  }

  /**
   * Locks this construct from allowing more children to be added. After this
   * call, no more children can be added to this construct or to any children.
   */
  public lock() {
    this._locked = true;
  }

  /**
   * Adds a child construct to this node.
   *
   * @param child The child construct
   * @param childName The type name of the child construct.
   * @returns The resolved path part name of the child
   */
  private addChild(child: Construct, childName: string) {
    if (this.locked) {

      // special error if root is locked
      if (!this.path) {
        throw new Error('Cannot add children during synthesis');
      }

      throw new Error(`Cannot add children to "${this.path}" during synthesis`);
    }

    if (childName in this._children) {
      const name = this.id ?? '';
      const typeName = this.host.constructor.name;
      throw new Error(`There is already a Construct with name '${childName}' in ${typeName}${name.length > 0 ? ' [' + name + ']' : ''}`);
    }

    if (!childName && this.id) {
      throw new Error(`cannot add a nameless construct to the named scope: ${this.path}`);
    }

    this._children[childName] = child;

    if (Object.keys(this._children).length > 1 && Object.keys(this._children).filter(x => !x).length > 0) {
      throw new Error('only a single construct is allowed in a scope if it has an empty name');
    }
  }
}

/**
 * Represents the building block of the construct graph.
 *
 * All constructs besides the root construct must be created within the scope of
 * another construct.
 */
export class Construct implements IConstruct {
  /**
   * Checks if `x` is a construct.
   * @returns true if `x` is an object created from a class which extends `Construct`.
   * @param x Any object
   *
   * @deprecated use `x instanceof Construct` instead
   */
  public static isConstruct(x: any): x is Construct {
    return x instanceof Construct;
  }

  /**
   * The tree node.
   */
  public readonly node: Node;

  /**
   * Creates a new construct node.
   *
   * @param scope The scope in which to define this construct
   * @param id The scoped construct ID. Must be unique amongst siblings. If
   * the ID includes a path separator (`/`), then it will be replaced by double
   * dash `--`.
   * @param options Options
   */
  constructor(scope: Construct, id: string) {
    this.node = new Node(this, scope, id);

    // implement IDependable privately
    Dependable.implement(this, {
      dependencyRoots: [this],
    });
  }

  /**
   * Returns a string representation of this construct.
   */
  public toString() {
<<<<<<< HEAD
    return this.node.path || '<root>';
  }
}

/**
=======
    return Node.of(this).path || '<root>';
  }

  /**
   * Validate the current construct.
   *
   * This method can be implemented by derived constructs in order to perform
   * validation logic. It is called on all constructs before synthesis.
   *
   * @returns An array of validation error messages, or an empty array if there the construct is valid.
   * @deprecated use `Node.addValidation()` to subscribe validation functions on this construct
   * instead of overriding this method.
   */
  protected onValidate(): string[] {
    return [];
  }

  /**
   * Perform final modifications before synthesis
   *
   * This method can be implemented by derived constructs in order to perform
   * final changes before synthesis. prepare() will be called after child
   * constructs have been prepared.
   *
   * This is an advanced framework feature. Only use this if you
   * understand the implications.
   */
  protected onPrepare(): void {
    return;
  }

  /**
   * Allows this construct to emit artifacts into the cloud assembly during synthesis.
   *
   * This method is usually implemented by framework-level constructs such as `Stack` and `Asset`
   * as they participate in synthesizing the cloud assembly.
   *
   * @param session The synthesis session.
   */
  protected onSynthesize(session: ISynthesisSession): void {
    ignore(session);
  }
}

/**
 * An error returned during the validation phase.
 */
export interface ValidationError {
  /**
   * The construct which emitted the error.
   */
  readonly source: Construct;

  /**
   * The error message.
   */
  readonly message: string;
}

/**
 * Implement this interface in order for the construct to be able to validate itself.
 */
export interface IValidation {
  /**
   * Validate the current construct.
   *
   * This method can be implemented by derived constructs in order to perform
   * validation logic. It is called on all constructs before synthesis.
   *
   * @returns An array of validation error messages, or an empty array if there the construct is valid.
   */
  validate(): string[];
}

/**
>>>>>>> ed351900
 * In what order to return constructs
 */
export enum ConstructOrder {
  /**
   * Depth-first, pre-order
   */
  PREORDER,

  /**
   * Depth-first, post-order (leaf nodes first)
   */
  POSTORDER
}

/**
 * Implement this interface in order for the construct to be able to validate itself.
 */
export interface IValidation {
  /**
   * Validate the current construct.
   *
   * This method can be implemented by derived constructs in order to perform
   * validation logic. It is called on all constructs before synthesis.
   *
   * @returns An array of validation error messages, or an empty array if there the construct is valid.
   */
  validate(): string[];
}

const PATH_SEP_REGEX = new RegExp(`${Node.PATH_SEP}`, 'g');

/**
 * Return a sanitized version of an arbitrary string, so it can be used as an ID
 */
function sanitizeId(id: string) {
  // Escape path seps as double dashes
  return id.replace(PATH_SEP_REGEX, '--');
}

/**
 * Options for `construct.addMetadata()`.
 */
export interface MetadataOptions {
  /**
   * Include stack trace with metadata entry.
   * @default false
   */
  readonly stackTrace?: boolean;

  /**
   * A JavaScript function to begin tracing from.
   *
   * This option is ignored unless `stackTrace` is `true`.
   *
   * @default addMetadata()
   */
  readonly traceFromFunction?: any;
}<|MERGE_RESOLUTION|>--- conflicted
+++ resolved
@@ -1,7 +1,7 @@
 import { Dependable, IDependable } from './dependency';
 import { MetadataEntry } from './metadata';
 import { captureStackTrace } from './private/stack-trace';
-import { makeLegacyUniqueId, addressOf } from './private/uniqueid';
+import { addressOf } from './private/uniqueid';
 
 /**
  * Represents a construct.
@@ -53,10 +53,7 @@
   private readonly _dependencies = new Set<IDependable>();
   private _defaultChild: IConstruct | undefined;
   private readonly _validations = new Array<IValidation>();
-<<<<<<< HEAD
-=======
   private _addr?: string; // cache
->>>>>>> ed351900
 
   public constructor(private readonly host: Construct, scope: IConstruct, id: string) {
     id = id ?? ''; // if undefined, convert to empty string
@@ -103,24 +100,6 @@
     }
 
     return this._addr;
-  }
-
-  /**
-   * A tree-global unique alphanumeric identifier for this construct. Includes
-   * all components of the tree.
-   *
-   * @deprecated please avoid using this property and use `uid` instead. This
-   * algorithm uses MD5, which is not FIPS-complient and also excludes the
-   * identity of the root construct from the calculation.
-   */
-  public get uniqueId(): string {
-<<<<<<< HEAD
-    const components = this.scopes.filter(c => c.node.id).map(c => c.node.id);
-    return components.length > 0 ? makeUniqueId(components) : '';
-=======
-    const components = this.scopes.slice(1).map(c => Node.of(c).id);
-    return components.length > 0 ? makeLegacyUniqueId(components) : '';
->>>>>>> ed351900
   }
 
   /**
@@ -359,19 +338,7 @@
    * When `node.validate()` is called, the `validate()` method will be called on
    * all validations and all errors will be returned.
    *
-<<<<<<< HEAD
    * @param validation The validation object
-=======
-   * @param validation
-   */
-  public addValidation(validation: IValidation) {
-    this._validations.push(validation);
-  }
-
-  /**
-   * Synthesizes a CloudAssembly from a construct tree.
-   * @param options Synthesis options.
->>>>>>> ed351900
    */
   public addValidation(validation: IValidation) {
     this._validations.push(validation);
@@ -393,35 +360,13 @@
         throw new Error(`the construct "${this.path}" has a "${method}()" method which is no longer supported. Use "construct.node.addValidation()" to add validations to a construct`);
       }
     }
-<<<<<<< HEAD
-=======
-  }
-
-  /**
-   * Validates tree (depth-first, pre-order) and returns the list of all errors.
-   * An empty list indicates that there are no errors.
-   */
-  public validate() {
-    let errors = new Array<ValidationError>();
->>>>>>> ed351900
 
     const errors = new Array<string>();
     for (const v of this._validations) {
       errors.push(...v.validate());
     }
 
-<<<<<<< HEAD
     return errors;
-=======
-    const localErrors: string[] = (this.host as any).onValidate(); // "as any" is needed because we want to keep "validate" protected
-
-    // invoke validations
-    for (const v of this._validations) {
-      localErrors.push(...v.validate());
-    }
-
-    return errors.concat(localErrors.map(msg => ({ source: this.host, message: msg })));
->>>>>>> ed351900
   }
 
   /**
@@ -513,16 +458,14 @@
    * Returns a string representation of this construct.
    */
   public toString() {
-<<<<<<< HEAD
     return this.node.path || '<root>';
   }
 }
 
 /**
-=======
-    return Node.of(this).path || '<root>';
-  }
-
+ * Implement this interface in order for the construct to be able to validate itself.
+ */
+export interface IValidation {
   /**
    * Validate the current construct.
    *
@@ -530,72 +473,11 @@
    * validation logic. It is called on all constructs before synthesis.
    *
    * @returns An array of validation error messages, or an empty array if there the construct is valid.
-   * @deprecated use `Node.addValidation()` to subscribe validation functions on this construct
-   * instead of overriding this method.
-   */
-  protected onValidate(): string[] {
-    return [];
-  }
-
-  /**
-   * Perform final modifications before synthesis
-   *
-   * This method can be implemented by derived constructs in order to perform
-   * final changes before synthesis. prepare() will be called after child
-   * constructs have been prepared.
-   *
-   * This is an advanced framework feature. Only use this if you
-   * understand the implications.
-   */
-  protected onPrepare(): void {
-    return;
-  }
-
-  /**
-   * Allows this construct to emit artifacts into the cloud assembly during synthesis.
-   *
-   * This method is usually implemented by framework-level constructs such as `Stack` and `Asset`
-   * as they participate in synthesizing the cloud assembly.
-   *
-   * @param session The synthesis session.
-   */
-  protected onSynthesize(session: ISynthesisSession): void {
-    ignore(session);
-  }
-}
-
-/**
- * An error returned during the validation phase.
- */
-export interface ValidationError {
-  /**
-   * The construct which emitted the error.
-   */
-  readonly source: Construct;
-
-  /**
-   * The error message.
-   */
-  readonly message: string;
-}
-
-/**
- * Implement this interface in order for the construct to be able to validate itself.
- */
-export interface IValidation {
-  /**
-   * Validate the current construct.
-   *
-   * This method can be implemented by derived constructs in order to perform
-   * validation logic. It is called on all constructs before synthesis.
-   *
-   * @returns An array of validation error messages, or an empty array if there the construct is valid.
    */
   validate(): string[];
 }
 
 /**
->>>>>>> ed351900
  * In what order to return constructs
  */
 export enum ConstructOrder {
