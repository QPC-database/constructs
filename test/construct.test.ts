import { Construct, ConstructOrder, DependencyGroup, Dependable, IConstruct } from '../src';
import { App as Root } from './util';

// tslint:disable:variable-name
// tslint:disable:max-line-length

test('the "Root" construct is a special construct which can be used as the root of the tree', () => {
  const root = new Root();
  const node = root.node;
  expect(node.id).toBe('');
  expect(node.scope).toBeUndefined();
  expect(node.children.length).toBe(0);
});

test('an empty string is a valid name for the root construct', () => {
  const root = new Root();
  expect(root.node.id).toEqual('');

  expect(() => new Construct(root, '')).toThrow(/Only root constructs/);
});

test('construct.name returns the name of the construct', () => {
  const t = createTree();

  expect(t.child1.node.id).toBe('Child1');
  expect(t.child2.node.id).toBe('Child2');
  expect(t.child1_1.node.id).toBe('Child11');
  expect(t.child1_2.node.id).toBe('Child12');
  expect(t.child1_1_1.node.id).toBe('Child111');
  expect(t.child2_1.node.id).toBe('Child21');

});

test('construct id can use any character except the path separator', () => {
  const root = new Root();
  expect(() => new Construct(root, 'valid')).not.toThrow();
  expect(() => new Construct(root, 'ValiD')).not.toThrow();
  expect(() => new Construct(root, 'Va123lid')).not.toThrow();
  expect(() => new Construct(root, 'v')).not.toThrow();
  expect(() => new Construct(root, '  invalid' )).not.toThrow();
  expect(() => new Construct(root, 'invalid   ' )).not.toThrow();
  expect(() => new Construct(root, '123invalid' )).not.toThrow();
  expect(() => new Construct(root, 'in valid' )).not.toThrow();
  expect(() => new Construct(root, 'in_Valid' )).not.toThrow();
  expect(() => new Construct(root, 'in-Valid' )).not.toThrow();
  expect(() => new Construct(root, 'in\\Valid' )).not.toThrow();
  expect(() => new Construct(root, 'in.Valid' )).not.toThrow();
});

test('if construct id contains path seperators, they will be replaced by double-dash', () => {
  const root = new Root();
  const c = new Construct(root, 'Boom/Boom/Bam');
  expect(c.node.id).toBe('Boom--Boom--Bam');
});

test('if "undefined" is forcefully used as an "id", it will be treated as an empty string', () => {
  const c = new Construct(undefined as any, undefined as any);
  expect(c.node.id).toBe('');
});

test('construct.uniqueId (deprecated) returns a tree-unique alphanumeric id of this construct', () => {
  const root = new Root();

  const child1 = new Construct(root, 'This is the first child');
  const child2 = new Construct(child1, 'Second level');
  const c1 = new Construct(child2, 'My construct');
  const c2 = new Construct(child1, 'My construct');

  expect(c1.node.path).toBe('This is the first child/Second level/My construct');
  expect(c2.node.path).toBe('This is the first child/My construct');
  expect(c1.node.uniqueId).toBe('ThisisthefirstchildSecondlevelMyconstruct202131E0');
  expect(c2.node.uniqueId).toBe('ThisisthefirstchildMyconstruct8C288DF9');
});

test('construct.uniqueId ignores the first ID only if it is empty', () => {
  // GIVEN
  const namefulRoot = new Construct(undefined as any, 'nameful-root');
  const namelessRoot = new Construct(undefined as any, '');

  // WHEN
  const childOfNameful = new Construct(namefulRoot, 'Foo');
  const childOfNameless = new Construct(namelessRoot, 'Foo');

  // THEN
  expect(childOfNameless.node.uniqueId).toEqual('Foo');
  expect(childOfNameful.node.uniqueId).toEqual('namefulrootFooA63DDF10');
});

test('cannot calculate uniqueId if the construct path is ["Default"]', () => {
  const root = new Root();
  const c = new Construct(root, 'Default');
  expect(() => c.node.uniqueId).toThrow(/Unable to calculate a unique id for an empty set of components/);
});

test('node.addr returns an opaque app-unique address for any construct', () => {
  const root = new Root();

  const child1 = new Construct(root, 'This is the first child');
  const child2 = new Construct(child1, 'Second level');
  const c1 = new Construct(child2, 'My construct');
  const c2 = new Construct(child1, 'My construct');

  expect(Node.of(c1).path).toBe('This is the first child/Second level/My construct');
  expect(Node.of(c2).path).toBe('This is the first child/My construct');
  expect(Node.of(child1).addr).toBe('c8a0dfcbdc45cb728d75ebe6914d369e565dc3f61c');
  expect(Node.of(child2).addr).toBe('c825c5541e02ebd68e79ea636e370985b6c2de40a9');
  expect(Node.of(c1).addr).toBe('c83a2846e506bcc5f10682b564084bca2d275709ee');
  expect(Node.of(c2).addr).toBe('c8003bcb3e82977712d0d7220b155cb69abd9ad383');
});

test('node.addr excludes "default" from the address calculation', () => {
  // GIVEN
  const root = new Root();
  const c1 = new Construct(root, 'c1');

  // WHEN:
  const group1 = new Construct(root, 'Default'); // <-- this is a "hidden node"
  const c1a = new Construct(group1, 'c1');
  const group2 = new Construct(root, 'DeFAULt'); // <-- not hidden, "Default" is case sensitive
  const c1b = new Construct(group2, 'c1');

  // THEN: all addresses are the same because they go through "default"
  const addr = Node.of(c1).addr;
  const addrA = Node.of(c1a).addr;
  const addrB = Node.of(c1b).addr;

  expect(addr).toEqual('c86a34031367d11f4bef80afca42b7e7e5c6253b77');
  expect(addrA).toEqual(addr);
  expect(addrB).toEqual('c8fa72abd28f794f6bacb100b26beb761d004572f5');
  expect(addrB).not.toEqual(addr);
});

test('construct.getChildren() returns an array of all children', () => {
  const root = new Root();
  const child = new Construct(root, 'Child1');
  new Construct(root, 'Child2');
  expect(child.node.children.length).toBe(0);
  expect(root.node.children.length).toBe(2);
});

test('construct.findChild(name) can be used to retrieve a child from a parent', () => {
  const root = new Root();
  const child = new Construct(root, 'Contruct');
  expect(root.node.tryFindChild(child.node.id)).toBe(child);
  expect(root.node.tryFindChild('NotFound')).toBeUndefined();
});

test('construct.getChild(name) can be used to retrieve a child from a parent', () => {
  const root = new Root();
  const child = new Construct(root, 'Contruct');
  expect(root.node.findChild(child.node.id)).toBe(child);
  expect(() => root.node.findChild('NotFound')).toThrow(/No child with id: 'NotFound'/);
});

test('construct.getContext(key) can be used to read a value from context defined at the root level', () => {
  const context = {
    ctx1: 12,
    ctx2: 'hello',
  };

  const t = createTree(context);
  expect(t.child1_2.node.tryGetContext('ctx1')).toBe(12);
  expect(t.child1_1_1.node.tryGetContext('ctx2')).toBe('hello');
});

// tslint:disable-next-line:max-line-length
test('construct.setContext(k,v) sets context at some level and construct.getContext(key) will return the lowermost value defined in the stack', () => {
  const root = new Root();
  const highChild = new Construct(root, 'highChild');
  highChild.node.setContext('c1', 'root');
  highChild.node.setContext('c2', 'root');

  const child1 = new Construct(highChild, 'child1');
  child1.node.setContext('c2', 'child1');
  child1.node.setContext('c3', 'child1');

  const child2 = new Construct(highChild, 'child2');
  const child3 = new Construct(child1, 'child1child1');
  child3.node.setContext('c1', 'child3');
  child3.node.setContext('c4', 'child3');

  expect(highChild.node.tryGetContext('c1')).toBe('root');
  expect(highChild.node.tryGetContext('c2')).toBe('root');
  expect(highChild.node.tryGetContext('c3')).toBeUndefined();

  expect(child1.node.tryGetContext('c1')).toBe('root');
  expect(child1.node.tryGetContext('c2')).toBe('child1');
  expect(child1.node.tryGetContext('c3')).toBe('child1');

  expect(child2.node.tryGetContext('c1')).toBe('root');
  expect(child2.node.tryGetContext('c2')).toBe('root');
  expect(child2.node.tryGetContext('c3')).toBeUndefined();

  expect(child3.node.tryGetContext('c1')).toBe('child3');
  expect(child3.node.tryGetContext('c2')).toBe('child1');
  expect(child3.node.tryGetContext('c3')).toBe('child1');
  expect(child3.node.tryGetContext('c4')).toBe('child3');

});

test('construct.setContext(key, value) can only be called before adding any children', () => {
  const root = new Root();
  new Construct(root, 'child1');
  expect(() => root.node.setContext('k', 'v')).toThrow(/Cannot set context after children have been added: child1/);
});

test('construct.pathParts returns an array of strings of all names from root to node', () => {
  const tree = createTree();
  expect(tree.root.node.path).toBe('');
  expect(tree.child1_1_1.node.path).toBe('HighChild/Child1/Child11/Child111');
  expect(tree.child2.node.path).toBe('HighChild/Child2');
});

test('if a root construct has a name, it should be included in the path', () => {
  const tree = createTree({});
  expect(tree.root.node.path).toBe('');
  expect(tree.child1_1_1.node.path).toBe('HighChild/Child1/Child11/Child111');
});

test('construct can not be created with the name of a sibling', () => {
  const root = new Root();

  // WHEN
  new Construct(root, 'SameName');

  // THEN: They have different paths
  expect(() => new Construct(root, 'SameName')).toThrow(/There is already a Construct with name 'SameName' in App/);

  // WHEN
  const c0 = new Construct(root, 'c0');
  new Construct(c0, 'SameName');

  // THEN: They have different paths
  expect(() => new Construct(c0, 'SameName')).toThrow(/There is already a Construct with name 'SameName' in Construct \[c0\]/);
});

test('addMetadata(type, data) can be used to attach metadata to constructs', () => {
  const root = new Root();
  const con = new Construct(root, 'MyConstruct');
  expect(con.node.metadata).toEqual([]);

  const node = con.node;
  (function FIND_ME() { // <-- Creates a stack trace marker we'll be able to look for
    node.addMetadata('key', 'value', { stackTrace: true });
    node.addMetadata('number', 103);
    node.addMetadata('array', [123, 456]);
  })();

  expect(node.metadata[0].type).toBe('key');
  expect(node.metadata[0].data).toBe('value');
  expect(node.metadata[1].data).toBe(103);
  expect(node.metadata[2].data).toEqual([123, 456]);

  expect(node.metadata[0].trace?.[0]).toContain('FIND_ME');
});

test('addMetadata() respects the "stackTrace" option', () => {
  const root = new Root();
  const con = new Construct(root, 'Foo');

  con.node.addMetadata('foo', 'bar1', { stackTrace: true });
  con.node.addMetadata('foo', 'bar2', { stackTrace: false });

  expect(con.node.metadata.length).toBe(2);
  expect(con.node.metadata[0]?.trace?.length).toBeGreaterThan(0);
  expect(con.node.metadata[1]?.trace).toBeUndefined();
});

test('addMetadata(type, undefined/null) is ignored', () => {
  const root = new Root();
  const con = new Construct(root, 'Foo');
  const node = con.node;
  node.addMetadata('Null', null);
  node.addMetadata('Undefined', undefined);
  node.addMetadata('True', true);
  node.addMetadata('False', false);
  node.addMetadata('Empty', '');

  const exists = (key: string) => node.metadata.find(x => x.type === key);

  expect(exists('Null')).toBeFalsy();
  expect(exists('Undefined')).toBeFalsy();
  expect(exists('True')).toBeTruthy();
  expect(exists('False')).toBeTruthy();
  expect(exists('Empty')).toBeTruthy();
});

test('multiple children of the same type, with explicit names are welcome', () => {
  const root = new Root();
  new MyBeautifulConstruct(root, 'mbc1');
  new MyBeautifulConstruct(root, 'mbc2');
  new MyBeautifulConstruct(root, 'mbc3');
  new MyBeautifulConstruct(root, 'mbc4');
  expect(root.node.children.length).toBeGreaterThanOrEqual(4);
});

// tslint:disable-next-line:max-line-length
test('node.addValidation() can be implemented to perform validation, node.validate() will return errors', () => {

  class MyConstruct extends Construct {
    constructor(scope: Construct, id: string) {
      super(scope, id);

      this.node.addValidation({ validate: () => ['my-error1', 'my-error2'] });
    }
  }

  class YourConstruct extends Construct {
    constructor(scope: Construct, id: string) {
      super(scope, id);

      this.node.addValidation({ validate: () => ['your-error1'] });
    }
  }

  class TheirConstruct extends Construct {
    constructor(scope: Construct, id: string) {
      super(scope, id);

      new YourConstruct(this, 'YourConstruct');

      this.node.addValidation({ validate: () => ['their-error'] });
    }
  }

  class TestStack extends Root {
    constructor() {
      super();

      new MyConstruct(this, 'MyConstruct');
      new TheirConstruct(this, 'TheirConstruct');

      this.node.addValidation({ validate: () => ['stack-error'] });
    }
  }

  const stack = new TestStack();

  const validateTree = (root: Construct) => {
    const errors: ValidationError[] = [];
    for (const child of root.node.children) {
      errors.push(...validateTree(child));
    }

    errors.push(...root.node.validate().map(message => ({ source: root, message })));
    return errors;
  };

  const errors = validateTree(stack)
    .map((v: ValidationError) => ({ path: v.source.node.path, message: v.message }));

  // validate DFS
  expect(errors).toEqual([
    { path: 'MyConstruct', message: 'my-error1' },
    { path: 'MyConstruct', message: 'my-error2' },
    { path: 'TheirConstruct/YourConstruct', message: 'your-error1' },
    { path: 'TheirConstruct', message: 'their-error' },
    { path: '', message: 'stack-error' },
  ]);

});

<<<<<<< HEAD
test('node.validate() returns an empty array if the construct does not implement IValidation', () => {
  // GIVEN
  const root = new Root();
=======
test('node.addValidation() can be implemented to perform validation, node.validate() will return errors', () => {

  class MyConstruct extends Construct {
    constructor(scope: Construct, id: string) {
      super(scope, id);

      Node.of(this).addValidation({ validate: () => ['my-error1', 'my-error2'] });
    }
  }

  class YourConstruct extends Construct {
    constructor(scope: Construct, id: string) {
      super(scope, id);

      Node.of(this).addValidation({ validate: () => ['your-error1'] });
    }
  }

  class TheirConstruct extends Construct {
    constructor(scope: Construct, id: string) {
      super(scope, id);

      new YourConstruct(this, 'YourConstruct');

      Node.of(this).addValidation({ validate: () => ['their-error'] });
    }
  }

  class TestStack extends Root {
    constructor() {
      super();

      new MyConstruct(this, 'MyConstruct');
      new TheirConstruct(this, 'TheirConstruct');

      Node.of(this).addValidation({ validate: () => ['stack-error'] });
    }
  }

  const stack = new TestStack();
  const errors = Node.of(stack).validate();

  // validate DFS
  expect(errors.map(x => ({ path: Node.of(x.source).path, message: x.message }))).toEqual([
    { path: 'MyConstruct', message: 'my-error1' },
    { path: 'MyConstruct', message: 'my-error2' },
    { path: 'TheirConstruct/YourConstruct', message: 'your-error1' },
    { path: 'TheirConstruct', message: 'their-error' },
    { path: '', message: 'stack-error' },
  ]);

});

test('node.validate() returns an empty array if the construct does not implement IValidation', () => {
  // GIVEN
  const root = new Root();

  // THEN
  expect(Node.of(root).validate()).toStrictEqual([]);
});

test('node.addValidation() can be used to add a validation function to a construct', () => {
  // GIVEN
  const construct = new Root();
  Node.of(construct).addValidation({ validate: () => ['error1', 'error2'] });
  Node.of(construct).addValidation({ validate: () => ['error3'] });

  expect(Node.of(construct).validate().map(x => x.message)).toStrictEqual(['error1', 'error2', 'error3']);
});

test('both "onValidate()" and "addValidation()" works', () => {
  // GIVEN
  const root = new Root();

  // WHEN
  class MyConstruct extends Construct {
    onValidate() {
      return ['from onValidate()'];
    }
  }
  const c = new MyConstruct(root, 'MyConstruct');
  Node.of(c).addValidation({ validate: () => ['from addValidation()'] });

  // THEN
  expect(Node.of(root).validate().map(x => x.message)).toEqual([
    'from onValidate()',
    'from addValidation()',
  ]);
});

test('construct.lock() protects against adding children anywhere under this construct (direct or indirect)', () => {
>>>>>>> ed351900

  // THEN
  expect(root.node.validate()).toStrictEqual([]);
});

test('node.addValidation() can be used to add a validation function to a construct', () => {
  // GIVEN
  const construct = new Root();
  construct.node.addValidation({ validate: () => ['error1', 'error2'] });
  construct.node.addValidation({ validate: () => ['error3'] });

  expect(construct.node.validate()).toStrictEqual(['error1', 'error2', 'error3']);
});

test('construct.lock() protects against adding children anywhere under this construct (direct or indirect)', () => {

  const root = new Root();

  const c0a = new Construct(root, 'c0a');
  const c0b = new Construct(root, 'c0b');

  const c1a = new Construct(c0a, 'c1a');
  const c1b = new Construct(c0a, 'c1b');

  c0a.node.lock();

  // now we should still be able to add children to c0b, but not to c0a or any its children
  new Construct(c0b, 'c1a');
  expect(() => new Construct(c0a, 'fail1')).toThrow(/Cannot add children to "c0a" during synthesis/);
  expect(() => new Construct(c1a, 'fail2')).toThrow(/Cannot add children to "c0a\/c1a" during synthesis/);
  expect(() => new Construct(c1b, 'fail3')).toThrow(/Cannot add children to "c0a\/c1b" during synthesis/);

  new Construct(root, 'c2');

  // lock root
  root.node.lock();
  expect(() => new Construct(root, 'test')).toThrow(/Cannot add children during synthesis/);
});

test('findAll returns a list of all children in either DFS or BFS', () => {
  // GIVEN
  const c1 = new Construct(undefined as any, '1');
  const c2 = new Construct(c1, '2');
  new Construct(c1, '3');
  new Construct(c2, '4');
  new Construct(c2, '5');

  // THEN
  const node = c1.node;
  expect(node.findAll().map(x => x.node.id)).toEqual(c1.node.findAll(ConstructOrder.PREORDER).map(x => x.node.id)); // default is PreOrder
  expect(node.findAll(ConstructOrder.PREORDER).map(x => x.node.id)).toEqual(['1', '2', '4', '5', '3']);
  expect(node.findAll(ConstructOrder.POSTORDER).map(x => x.node.id)).toEqual(['4', '5', '2', '3', '1']);
});

test('ancestors returns a list of parents up to root', () => {
  const { child1_1_1 } = createTree();
  expect(child1_1_1.node.scopes.map(x => x.node.id)).toEqual(['', 'HighChild', 'Child1', 'Child11', 'Child111']);
});

test('"root" returns the root construct', () => {
  const { child1, child2, child1_1_1, root } = createTree();
  expect(child1.node.root).toBe(root);
  expect(child2.node.root).toBe(root);
  expect(child1_1_1.node.root).toBe(root);
});

describe('defaultChild', () => {
  test('returns the child with id "Resource"', () => {
    const root = new Root();
    new Construct(root, 'child1');
    const defaultChild = new Construct(root, 'Resource');
    new Construct(root, 'child2');

    expect(root.node.defaultChild).toBe(defaultChild);
  });
  test('returns the child with id "Default"', () => {
    const root = new Root();
    new Construct(root, 'child1');
    const defaultChild = new Construct(root, 'Default');
    new Construct(root, 'child2');

    expect(root.node.defaultChild).toBe(defaultChild);
  });
  test('can override defaultChild', () => {
    const root = new Root();
    new Construct(root, 'Resource');
    const defaultChild = new Construct(root, 'OtherResource');
    root.node.defaultChild = defaultChild;

    expect(root.node.defaultChild).toBe(defaultChild);
  });
  test('returns "undefined" if there is no default', () => {
    const root = new Root();
    new Construct(root, 'child1');
    new Construct(root, 'child2');

    expect(root.node.defaultChild).toBeUndefined();
  });
  test('fails if there are both "Resource" and "Default"', () => {
    const root = new Root();
    new Construct(root, 'child1');
    new Construct(root, 'Default');
    new Construct(root, 'child2');
    new Construct(root, 'Resource');

    expect(() => root.node.defaultChild)
      .toThrow(/Cannot determine default child for . There is both a child with id "Resource" and id "Default"/);
  });
});

describe('dependencies', () => {

  test('addDependency() defines a dependency between two scopes', () => {
    // GIVEN
    const root = new Root();
    const consumer = new Construct(root, 'consumer');
    const producer1 = new Construct(root, 'producer1');
    const producer2 = new Construct(root, 'producer2');

    // WHEN
    consumer.node.addDependency(producer1);
    consumer.node.addDependency(producer2);

    // THEN
    expect(consumer.node.dependencies.map(x => x.node.path)).toStrictEqual(['producer1', 'producer2']);
  });

  test('are deduplicated', () => {
    // GIVEN
    const root = new Root();
    const consumer = new Construct(root, 'consumer');
    const producer = new Construct(root, 'producer');


    // WHEN
    consumer.node.addDependency(producer);
    consumer.node.addDependency(producer);
    consumer.node.addDependency(producer);
    consumer.node.addDependency(producer);

    // THEN
    expect(consumer.node.dependencies.map(x => x.node.path)).toStrictEqual(['producer']);
  });

  test('DependencyGroup can represent a group of disjoined producers', () => {
    // GIVEN
    const root = new Root();
    const group = new DependencyGroup(new Construct(root, 'producer1'), new Construct(root, 'producer2'));
    const consumer = new Construct(root, 'consumer');

    // WHEN
    group.add(new Construct(root, 'producer3'), new Construct(root, 'producer4'));
    consumer.node.addDependency(group);

    // THEN
    expect(consumer.node.dependencies.map(x => x.node.path)).toStrictEqual(['producer1', 'producer2', 'producer3', 'producer4']);
  });

  test('Dependable.implement() can be used to implement IDependable on any object', () => {
    // GIVEN
    const root = new Root();
    const producer = new Construct(root, 'producer');
    const consumer = new Construct(root, 'consumer');

    // WHEN
    const foo = { };
    Dependable.implement(foo, {
      get dependencyRoots() { return [producer]; },
    });
    consumer.node.addDependency(foo);

    // THEN
    expect(Dependable.of(foo).dependencyRoots.map(x => x.node.path)).toStrictEqual(['producer']);
    expect(consumer.node.dependencies.map(x => x.node.path)).toStrictEqual(['producer']);
  });

  test('Dependable.of() throws an error the object does not implement IDependable', () => {
    expect(() => Dependable.of({})).toThrow(/does not implement IDependable/);
  });

  test('dependencyRoots are only resolved when node dependencies are evaluated', () => {
    // GIVEN
    const root = new Root();
    const c1 = new Construct(root, 'c1');
    const c2 = new Construct(root, 'c2');
    const c3 = new Construct(root, 'c3');
    const group = new DependencyGroup();
    group.add(c2);
    c1.node.addDependency(group);

    // WHEN
    // add s3 after "addDependency" is called
    group.add(c3);

    // THEN
    expect(c1.node.dependencies.length).toBe(2);
    expect(c1.node.dependencies.map(x => x.node.path)).toStrictEqual(['c2', 'c3']);
  });

  test('DependencyGroup can also include other IDependables', () => {
    // GIVEN
    const root = new Root();
    const c1 = new Construct(root, 'c1');

    // WHEN
    const groupA = new DependencyGroup(new Construct(root, 'a1'), new Construct(root, 'a2'));
    const groupB = new DependencyGroup(new Construct(root, 'b1'), new Construct(root, 'b2'));
    const composite = new DependencyGroup(groupA);

    c1.node.addDependency(composite);
    composite.add(groupB);
    groupB.add(new Construct(root, 'b3'));

    // THEN
    expect(c1.node.dependencies.map(x => x.node.path)).toStrictEqual(['a1', 'a2', 'b1', 'b2', 'b3']);
    expect(c1.node.dependencies.length).toBe(5);
  });
});

test('tryRemoveChild()', () => {
  // GIVEN
  const root = new Root();
  new Construct(root, 'child1');
  new Construct(root, 'child2');

  // WHEN
  expect(root.node.children.length).toBe(2);
  expect(root.node.tryRemoveChild('child1')).toBeTruthy();
  expect(root.node.tryRemoveChild('child-not-found')).toBeFalsy();

  // THEN
  expect(root.node.children.length).toBe(1);
});

test('toString()', () => {
  // GIVEN
  const root = new Root();
  const child = new Construct(root, 'child');
  const grand = new Construct(child, 'grand');

  // THEN
  expect(root.toString()).toStrictEqual('<root>');
  expect(child.toString()).toStrictEqual('child');
  expect(grand.toString()).toStrictEqual('child/grand');
});

test('Construct.isConstruct returns true for constructs', () => {
  // GIVEN
  const root = new Root();
  class Subclass extends Construct {};
  const subclass = new Subclass(root, 'subclass');
  const someRandomObject = {};

  // THEN
  expect(Construct.isConstruct(root)).toBeTruthy();
  expect(Construct.isConstruct(subclass)).toBeTruthy();
  expect(Construct.isConstruct(undefined)).toBeFalsy();
  expect(Construct.isConstruct(null)).toBeFalsy();
  expect(Construct.isConstruct('string')).toBeFalsy();
  expect(Construct.isConstruct(1234)).toBeFalsy();
  expect(Construct.isConstruct(true)).toBeFalsy();
  expect(Construct.isConstruct([1, 2, 3])).toBeFalsy();
  expect(Construct.isConstruct(someRandomObject)).toBeFalsy();
});

describe('hard deprecations', () => {
  const methods = ['validate', 'onValidate', 'synthesize', 'onSynthesize', 'prepare', 'onPrepare'];

  for (const method of methods) {
    test(method, () => {
      const c = new Construct(new Root(), 'MyConstruct');
      Object.defineProperty(c, method, {
        value: () => [],
      });

      expect(() => c.node.validate()).toThrow(/no longer supported/);
    });
  }
});

function createTree(context?: any) {
  const root = new Root();
  const highChild = new Construct(root, 'HighChild');
  if (context) {
    Object.keys(context).forEach(key => highChild.node.setContext(key, context[key]));
  }

  const child1 = new Construct(highChild, 'Child1');
  const child2 = new Construct(highChild, 'Child2');
  const child1_1 = new Construct(child1, 'Child11');
  const child1_2 = new Construct(child1, 'Child12');
  const child1_1_1 = new Construct(child1_1, 'Child111');
  const child2_1 = new Construct(child2, 'Child21');

  return {
    root, child1, child2, child1_1, child1_2, child1_1_1, child2_1,
  };
}

class MyBeautifulConstruct extends Construct {
  constructor(scope: Construct, id: string) {
    super(scope, id);
  }
}

interface ValidationError {
  readonly source: IConstruct;
  readonly message: string;
}<|MERGE_RESOLUTION|>--- conflicted
+++ resolved
@@ -58,7 +58,7 @@
   expect(c.node.id).toBe('');
 });
 
-test('construct.uniqueId (deprecated) returns a tree-unique alphanumeric id of this construct', () => {
+test('node.addr returns an opaque app-unique address for any construct', () => {
   const root = new Root();
 
   const child1 = new Construct(root, 'This is the first child');
@@ -68,44 +68,10 @@
 
   expect(c1.node.path).toBe('This is the first child/Second level/My construct');
   expect(c2.node.path).toBe('This is the first child/My construct');
-  expect(c1.node.uniqueId).toBe('ThisisthefirstchildSecondlevelMyconstruct202131E0');
-  expect(c2.node.uniqueId).toBe('ThisisthefirstchildMyconstruct8C288DF9');
-});
-
-test('construct.uniqueId ignores the first ID only if it is empty', () => {
-  // GIVEN
-  const namefulRoot = new Construct(undefined as any, 'nameful-root');
-  const namelessRoot = new Construct(undefined as any, '');
-
-  // WHEN
-  const childOfNameful = new Construct(namefulRoot, 'Foo');
-  const childOfNameless = new Construct(namelessRoot, 'Foo');
-
-  // THEN
-  expect(childOfNameless.node.uniqueId).toEqual('Foo');
-  expect(childOfNameful.node.uniqueId).toEqual('namefulrootFooA63DDF10');
-});
-
-test('cannot calculate uniqueId if the construct path is ["Default"]', () => {
-  const root = new Root();
-  const c = new Construct(root, 'Default');
-  expect(() => c.node.uniqueId).toThrow(/Unable to calculate a unique id for an empty set of components/);
-});
-
-test('node.addr returns an opaque app-unique address for any construct', () => {
-  const root = new Root();
-
-  const child1 = new Construct(root, 'This is the first child');
-  const child2 = new Construct(child1, 'Second level');
-  const c1 = new Construct(child2, 'My construct');
-  const c2 = new Construct(child1, 'My construct');
-
-  expect(Node.of(c1).path).toBe('This is the first child/Second level/My construct');
-  expect(Node.of(c2).path).toBe('This is the first child/My construct');
-  expect(Node.of(child1).addr).toBe('c8a0dfcbdc45cb728d75ebe6914d369e565dc3f61c');
-  expect(Node.of(child2).addr).toBe('c825c5541e02ebd68e79ea636e370985b6c2de40a9');
-  expect(Node.of(c1).addr).toBe('c83a2846e506bcc5f10682b564084bca2d275709ee');
-  expect(Node.of(c2).addr).toBe('c8003bcb3e82977712d0d7220b155cb69abd9ad383');
+  expect(child1.node.addr).toBe('c8a0dfcbdc45cb728d75ebe6914d369e565dc3f61c');
+  expect(child2.node.addr).toBe('c825c5541e02ebd68e79ea636e370985b6c2de40a9');
+  expect(c1.node.addr).toBe('c83a2846e506bcc5f10682b564084bca2d275709ee');
+  expect(c2.node.addr).toBe('c8003bcb3e82977712d0d7220b155cb69abd9ad383');
 });
 
 test('node.addr excludes "default" from the address calculation', () => {
@@ -120,9 +86,9 @@
   const c1b = new Construct(group2, 'c1');
 
   // THEN: all addresses are the same because they go through "default"
-  const addr = Node.of(c1).addr;
-  const addrA = Node.of(c1a).addr;
-  const addrB = Node.of(c1b).addr;
+  const addr = c1.node.addr;
+  const addrA = c1a.node.addr;
+  const addrB = c1b.node.addr;
 
   expect(addr).toEqual('c86a34031367d11f4bef80afca42b7e7e5c6253b77');
   expect(addrA).toEqual(addr);
@@ -360,103 +326,9 @@
 
 });
 
-<<<<<<< HEAD
 test('node.validate() returns an empty array if the construct does not implement IValidation', () => {
   // GIVEN
   const root = new Root();
-=======
-test('node.addValidation() can be implemented to perform validation, node.validate() will return errors', () => {
-
-  class MyConstruct extends Construct {
-    constructor(scope: Construct, id: string) {
-      super(scope, id);
-
-      Node.of(this).addValidation({ validate: () => ['my-error1', 'my-error2'] });
-    }
-  }
-
-  class YourConstruct extends Construct {
-    constructor(scope: Construct, id: string) {
-      super(scope, id);
-
-      Node.of(this).addValidation({ validate: () => ['your-error1'] });
-    }
-  }
-
-  class TheirConstruct extends Construct {
-    constructor(scope: Construct, id: string) {
-      super(scope, id);
-
-      new YourConstruct(this, 'YourConstruct');
-
-      Node.of(this).addValidation({ validate: () => ['their-error'] });
-    }
-  }
-
-  class TestStack extends Root {
-    constructor() {
-      super();
-
-      new MyConstruct(this, 'MyConstruct');
-      new TheirConstruct(this, 'TheirConstruct');
-
-      Node.of(this).addValidation({ validate: () => ['stack-error'] });
-    }
-  }
-
-  const stack = new TestStack();
-  const errors = Node.of(stack).validate();
-
-  // validate DFS
-  expect(errors.map(x => ({ path: Node.of(x.source).path, message: x.message }))).toEqual([
-    { path: 'MyConstruct', message: 'my-error1' },
-    { path: 'MyConstruct', message: 'my-error2' },
-    { path: 'TheirConstruct/YourConstruct', message: 'your-error1' },
-    { path: 'TheirConstruct', message: 'their-error' },
-    { path: '', message: 'stack-error' },
-  ]);
-
-});
-
-test('node.validate() returns an empty array if the construct does not implement IValidation', () => {
-  // GIVEN
-  const root = new Root();
-
-  // THEN
-  expect(Node.of(root).validate()).toStrictEqual([]);
-});
-
-test('node.addValidation() can be used to add a validation function to a construct', () => {
-  // GIVEN
-  const construct = new Root();
-  Node.of(construct).addValidation({ validate: () => ['error1', 'error2'] });
-  Node.of(construct).addValidation({ validate: () => ['error3'] });
-
-  expect(Node.of(construct).validate().map(x => x.message)).toStrictEqual(['error1', 'error2', 'error3']);
-});
-
-test('both "onValidate()" and "addValidation()" works', () => {
-  // GIVEN
-  const root = new Root();
-
-  // WHEN
-  class MyConstruct extends Construct {
-    onValidate() {
-      return ['from onValidate()'];
-    }
-  }
-  const c = new MyConstruct(root, 'MyConstruct');
-  Node.of(c).addValidation({ validate: () => ['from addValidation()'] });
-
-  // THEN
-  expect(Node.of(root).validate().map(x => x.message)).toEqual([
-    'from onValidate()',
-    'from addValidation()',
-  ]);
-});
-
-test('construct.lock() protects against adding children anywhere under this construct (direct or indirect)', () => {
->>>>>>> ed351900
 
   // THEN
   expect(root.node.validate()).toStrictEqual([]);
