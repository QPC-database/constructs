--- conflicted
+++ resolved
@@ -1,9 +1,4 @@
-<<<<<<< HEAD
 import { Construct, ConstructOrder, DependencyGroup, Dependable, IConstruct } from '../src';
-=======
-import { Construct, ConstructMetadata, IConstruct, Node, ConstructOrder, ValidationError } from '../src';
-import { IAspect } from '../src/aspect';
->>>>>>> 3614631f
 import { App as Root } from './util';
 
 // tslint:disable:variable-name
@@ -266,28 +261,18 @@
 test('node.addValidation() can be implemented to perform validation, node.validate() will return errors', () => {
 
   class MyConstruct extends Construct {
-<<<<<<< HEAD
     constructor(scope: Construct, id: string) {
       super(scope, id);
 
-      this.node.addValidation({ validate: () => [ 'my-error1', 'my-error2' ] });
-=======
-    protected onValidate() {
-      return ['my-error1', 'my-error2'];
->>>>>>> 3614631f
+      this.node.addValidation({ validate: () => ['my-error1', 'my-error2'] });
     }
   }
 
   class YourConstruct extends Construct {
-<<<<<<< HEAD
     constructor(scope: Construct, id: string) {
       super(scope, id);
 
-      this.node.addValidation({ validate: () => [ 'your-error1' ]});
-=======
-    protected onValidate() {
-      return ['your-error1'];
->>>>>>> 3614631f
+      this.node.addValidation({ validate: () => ['your-error1'] });
     }
   }
 
@@ -297,12 +282,7 @@
 
       new YourConstruct(this, 'YourConstruct');
 
-<<<<<<< HEAD
-      this.node.addValidation({ validate: () => [ 'their-error' ]});
-=======
-    protected onValidate() {
-      return ['their-error'];
->>>>>>> 3614631f
+      this.node.addValidation({ validate: () => ['their-error'] });
     }
   }
 
@@ -313,12 +293,7 @@
       new MyConstruct(this, 'MyConstruct');
       new TheirConstruct(this, 'TheirConstruct');
 
-<<<<<<< HEAD
-      this.node.addValidation({ validate: () => [ 'stack-error' ]})
-=======
-    protected onValidate() {
-      return ['stack-error'];
->>>>>>> 3614631f
+      this.node.addValidation({ validate: () => ['stack-error'] });
     }
   }
 
@@ -332,7 +307,7 @@
 
     errors.push(...root.node.validate().map(message => ({ source: root, message })));
     return errors;
-  }
+  };
 
   const errors = validateTree(stack)
     .map((v: ValidationError) => ({ path: v.source.node.path, message: v.message }));
@@ -359,17 +334,17 @@
 test('node.addValidation() can be used to add a validation function to a construct', () => {
   // GIVEN
   const construct = new Root();
-  construct.node.addValidation({ validate: () => [ 'error1', 'error2' ] });
-  construct.node.addValidation({ validate: () => [ 'error3' ] });
-
-  expect(construct.node.validate()).toStrictEqual([ 'error1', 'error2', 'error3' ]);
+  construct.node.addValidation({ validate: () => ['error1', 'error2'] });
+  construct.node.addValidation({ validate: () => ['error3'] });
+
+  expect(construct.node.validate()).toStrictEqual(['error1', 'error2', 'error3']);
 });
 
 test('fails with a deprecation error if "validate()" is implemented at the construct level', () => {
   // GIVEN
   class Foo extends Construct {
     validate() {
-      return [ 'foo', 'bar' ]
+      return ['foo', 'bar'];
     }
   }
 
@@ -417,26 +392,15 @@
   new Construct(c2, '5');
 
   // THEN
-<<<<<<< HEAD
   const node = c1.node;
   expect(node.findAll().map(x => x.node.id)).toEqual(c1.node.findAll(ConstructOrder.PREORDER).map(x => x.node.id)); // default is PreOrder
-  expect(node.findAll(ConstructOrder.PREORDER).map(x => x.node.id)).toEqual([ '1', '2', '4', '5', '3' ]);
-  expect(node.findAll(ConstructOrder.POSTORDER).map(x => x.node.id)).toEqual([ '4', '5', '2', '3', '1' ]);
-=======
-  const node = Node.of(c1);
-  expect(node.findAll().map(x => Node.of(x).id)).toEqual(Node.of(c1).findAll(ConstructOrder.PREORDER).map(x => Node.of(x).id)); // default is PreOrder
-  expect(node.findAll(ConstructOrder.PREORDER).map(x => Node.of(x).id)).toEqual(['1', '2', '4', '5', '3']);
-  expect(node.findAll(ConstructOrder.POSTORDER).map(x => Node.of(x).id)).toEqual(['4', '5', '2', '3', '1']);
->>>>>>> 3614631f
+  expect(node.findAll(ConstructOrder.PREORDER).map(x => x.node.id)).toEqual(['1', '2', '4', '5', '3']);
+  expect(node.findAll(ConstructOrder.POSTORDER).map(x => x.node.id)).toEqual(['4', '5', '2', '3', '1']);
 });
 
 test('ancestors returns a list of parents up to root', () => {
   const { child1_1_1 } = createTree();
-<<<<<<< HEAD
-  expect(child1_1_1.node.scopes.map(x => x.node.id)).toEqual([ '', 'HighChild', 'Child1', 'Child11', 'Child111' ]);
-=======
-  expect(Node.of(child1_1_1).scopes.map(x => Node.of(x).id)).toEqual(['', 'HighChild', 'Child1', 'Child11', 'Child111']);
->>>>>>> 3614631f
+  expect(child1_1_1.node.scopes.map(x => x.node.id)).toEqual(['', 'HighChild', 'Child1', 'Child11', 'Child111']);
 });
 
 test('"root" returns the root construct', () => {
@@ -504,7 +468,7 @@
     consumer.node.addDependency(producer2);
 
     // THEN
-    expect(consumer.node.dependencies.map(x => x.node.path)).toStrictEqual([ 'producer1', 'producer2' ]);
+    expect(consumer.node.dependencies.map(x => x.node.path)).toStrictEqual(['producer1', 'producer2']);
   });
 
   test('are deduplicated', () => {
@@ -521,13 +485,12 @@
     consumer.node.addDependency(producer);
 
     // THEN
-    expect(consumer.node.dependencies.map(x => x.node.path)).toStrictEqual([ 'producer' ]);
+    expect(consumer.node.dependencies.map(x => x.node.path)).toStrictEqual(['producer']);
   });
 
   test('DependencyGroup can represent a group of disjoined producers', () => {
     // GIVEN
     const root = new Root();
-<<<<<<< HEAD
     const group = new DependencyGroup(new Construct(root, 'producer1'), new Construct(root, 'producer2'));
     const consumer = new Construct(root, 'consumer');
 
@@ -536,44 +499,25 @@
     consumer.node.addDependency(group);
 
     // THEN
-    expect(consumer.node.dependencies.map(x => x.node.path)).toStrictEqual([ 'producer1', 'producer2', 'producer3', 'producer4' ]);
-=======
-    const construct01 = new MyAlmostBeautifulConstruct(root, 'Resource01');
-    const construct02 = new MyAlmostBeautifulConstruct(root, 'Resource02');
-
-    Node.of(root).prepare();
-    // THEN
-    expect(construct01.status).toEqual('Prepared');
-    expect(construct02.status).toEqual('Prepared');
->>>>>>> 3614631f
+    expect(consumer.node.dependencies.map(x => x.node.path)).toStrictEqual(['producer1', 'producer2', 'producer3', 'producer4']);
   });
 
   test('Dependable.implement() can be used to implement IDependable on any object', () => {
     // GIVEN
     const root = new Root();
-<<<<<<< HEAD
     const producer = new Construct(root, 'producer');
     const consumer = new Construct(root, 'consumer');
 
     // WHEN
     const foo = { };
     Dependable.implement(foo, {
-      get dependencyRoots() { return [ producer ]; },
+      get dependencyRoots() { return [producer]; },
     });
     consumer.node.addDependency(foo);
 
     // THEN
-    expect(Dependable.of(foo).dependencyRoots.map(x => x.node.path)).toStrictEqual([ 'producer' ]);
-    expect(consumer.node.dependencies.map(x => x.node.path)).toStrictEqual([ 'producer' ]);
-=======
-    const construct01 = new MyAlmostBeautifulConstruct(root, 'Resource01');
-    const construct02 = new MyMissingPrepareConstruct(root, 'Resource02');
-
-    Node.of(root).prepare();
-    // THEN
-    expect(construct01.status).toEqual('Prepared');
-    expect(construct02.status).not.toEqual('Prepared');
->>>>>>> 3614631f
+    expect(Dependable.of(foo).dependencyRoots.map(x => x.node.path)).toStrictEqual(['producer']);
+    expect(consumer.node.dependencies.map(x => x.node.path)).toStrictEqual(['producer']);
   });
 
   test('Dependable.of() throws an error the object does not implement IDependable', () => {
@@ -596,7 +540,7 @@
 
     // THEN
     expect(c1.node.dependencies.length).toBe(2);
-    expect(c1.node.dependencies.map(x => x.node.path)).toStrictEqual([ 'c2', 'c3' ]);
+    expect(c1.node.dependencies.map(x => x.node.path)).toStrictEqual(['c2', 'c3']);
   });
 
   test('DependencyGroup can also include other IDependables', () => {
@@ -614,7 +558,7 @@
     groupB.add(new Construct(root, 'b3'));
 
     // THEN
-    expect(c1.node.dependencies.map(x => x.node.path)).toStrictEqual([ 'a1', 'a2', 'b1', 'b2', 'b3' ]);
+    expect(c1.node.dependencies.map(x => x.node.path)).toStrictEqual(['a1', 'a2', 'b1', 'b2', 'b3']);
     expect(c1.node.dependencies.length).toBe(5);
   });
 });
@@ -661,7 +605,7 @@
   expect(Construct.isConstruct('string')).toBeFalsy();
   expect(Construct.isConstruct(1234)).toBeFalsy();
   expect(Construct.isConstruct(true)).toBeFalsy();
-  expect(Construct.isConstruct([ 1, 2, 3 ])).toBeFalsy();
+  expect(Construct.isConstruct([1, 2, 3])).toBeFalsy();
   expect(Construct.isConstruct(someRandomObject)).toBeFalsy();
 });
 
@@ -684,45 +628,13 @@
   };
 }
 
-<<<<<<< HEAD
-=======
-class MyMissingPrepareConstruct extends Construct {
-  public status: string = 'PrePrepared';
-
-  constructor(scope: Construct, id: string) {
-    super(scope, id);
-  }
-}
-
->>>>>>> 3614631f
 class MyBeautifulConstruct extends Construct {
   constructor(scope: Construct, id: string) {
     super(scope, id);
   }
 }
 
-<<<<<<< HEAD
 interface ValidationError {
   readonly source: IConstruct;
   readonly message: string;
-=======
-class MyAlmostBeautifulConstruct extends Construct {
-  public status: string = 'PrePrepared';
-
-  constructor(scope: Construct, id: string) {
-    super(scope, id);
-  }
-
-  protected onPrepare() {
-    this.status = 'Prepared';
-  }
-}
-
-class AddConstructAspect implements IAspect {
-  constructor(private readonly scope: Construct) {}
-
-  visit(node: IConstruct): void {
-    new MyAlmostBeautifulConstruct(this.scope, `AspectAdded-${Node.of(node).id}`);
-  }
->>>>>>> 3614631f
 }